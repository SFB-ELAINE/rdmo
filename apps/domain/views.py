--- conflicted
+++ resolved
@@ -4,12 +4,8 @@
 
 from rest_framework import viewsets, mixins, filters
 from rest_framework.permissions import DjangoModelPermissions, IsAuthenticated
-<<<<<<< HEAD
-from rest_framework.renderers import BrowsableAPIRenderer, JSONRenderer
-=======
 from rest_framework.decorators import list_route
 from rest_framework.response import Response
->>>>>>> f4de1e7d
 
 from apps.core.serializers import ChoicesSerializer
 
@@ -41,8 +37,7 @@
 
 class AttributeEntityViewSet(viewsets.ModelViewSet):
     permission_classes = (DjangoModelPermissions, )
-    renderer_classes = (JSONRenderer, BrowsableAPIRenderer, XMLRenderer)
-
+    
     queryset = AttributeEntity.objects.filter(attribute=None)
     serializer_class = AttributeEntitySerializer
 
