from django.contrib.auth.decorators import login_required
from django.http import HttpResponse
from django.shortcuts import render
from django.utils.xmlutils import SimplerXMLGenerator
from django.utils.six.moves import StringIO
from django.utils.encoding import smart_text

from rest_framework import viewsets, mixins, filters
from rest_framework.permissions import DjangoModelPermissions, IsAuthenticated

from .models import *
from .serializers import *


@login_required()
def domain(request):
    return render(request, 'domain/domain.html')


<<<<<<< HEAD
@login_required()
def domain_export(request):
    attributes = Attribute.objects.all()

    stream = StringIO()
    xml = SimplerXMLGenerator(stream, "utf-8")
    xml.startDocument()
    xml.startElement('attributes', {})

    for attribute in attributes:
        xml.startElement('attribute', {
            'tag': attribute.tag,
            'is_collection': str(attribute.is_collection).lower()
        })
        xml.endElement('attribute')

    xml.endElement('attributes')
    xml.endDocument()

    return HttpResponse(stream.getvalue(), content_type="application/xml")
=======
class AttributeEntityViewSet(viewsets.ReadOnlyModelViewSet):
    permission_classes = (DjangoModelPermissions, )

    queryset = AttributeEntity.objects.filter(attribute__attributeset=None).order_by('tag')
    serializer_class = AttributeEntitySerializer
>>>>>>> c23e6d19


class AttributeViewSet(viewsets.ModelViewSet):
    permission_classes = (DjangoModelPermissions, )

    queryset = Attribute.objects.all()
    serializer_class = AttributeSerializer
    filter_backends = (filters.DjangoFilterBackend, )
    filter_fields = ('tag', )


class AttributeSetViewSet(viewsets.ModelViewSet):
    permission_classes = (DjangoModelPermissions, )

    queryset = AttributeSet.objects.all()
    serializer_class = AttributeSetSerializer
    filter_backends = (filters.DjangoFilterBackend, )
    filter_fields = ('tag', )


class ValueTypeViewSet(mixins.ListModelMixin, viewsets.GenericViewSet):
    permission_classes = (IsAuthenticated, )

    serializer_class = ValueTypeSerializer

    def get_queryset(self):
        return Attribute.VALUE_TYPE_CHOICES<|MERGE_RESOLUTION|>--- conflicted
+++ resolved
@@ -1,9 +1,6 @@
 from django.contrib.auth.decorators import login_required
 from django.http import HttpResponse
 from django.shortcuts import render
-from django.utils.xmlutils import SimplerXMLGenerator
-from django.utils.six.moves import StringIO
-from django.utils.encoding import smart_text
 
 from rest_framework import viewsets, mixins, filters
 from rest_framework.permissions import DjangoModelPermissions, IsAuthenticated
@@ -17,7 +14,6 @@
     return render(request, 'domain/domain.html')
 
 
-<<<<<<< HEAD
 @login_required()
 def domain_export(request):
     attributes = Attribute.objects.all()
@@ -38,13 +34,13 @@
     xml.endDocument()
 
     return HttpResponse(stream.getvalue(), content_type="application/xml")
-=======
+
+
 class AttributeEntityViewSet(viewsets.ReadOnlyModelViewSet):
     permission_classes = (DjangoModelPermissions, )
 
     queryset = AttributeEntity.objects.filter(attribute__attributeset=None).order_by('tag')
     serializer_class = AttributeEntitySerializer
->>>>>>> c23e6d19
 
 
 class AttributeViewSet(viewsets.ModelViewSet):
