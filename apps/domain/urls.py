from django.conf.urls import url

from .views import *

urlpatterns = [
    url(r'^$', domain, name='domain'),
<<<<<<< HEAD
    url(r'^export/$', domain_export, name='domain_export'),
    url(r'^api/', include(router.urls)),
=======
>>>>>>> c23e6d19
]<|MERGE_RESOLUTION|>--- conflicted
+++ resolved
@@ -4,9 +4,6 @@
 
 urlpatterns = [
     url(r'^$', domain, name='domain'),
-<<<<<<< HEAD
     url(r'^export/$', domain_export, name='domain_export'),
     url(r'^api/', include(router.urls)),
-=======
->>>>>>> c23e6d19
 ]