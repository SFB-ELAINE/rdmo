from rest_framework import serializers

from apps.core.serializers import RecursiveField

from apps.conditions.models import Condition

from .models import *


class AttributeEntityNestedSerializer(serializers.ModelSerializer):

    children = RecursiveField(many=True, read_only=True)

    range = serializers.SerializerMethodField()
    verbosename = serializers.SerializerMethodField()

    class Meta:
        model = AttributeEntity
        fields = (
            'id',
            'title',
            'full_title',
            'is_collection',
            'is_attribute',
            'range',
            'verbosename',
            'has_options',
            'has_conditions',
            'children'
        )

    def get_range(self, obj):
        return {'id': obj.range.pk} if hasattr(obj, 'range') and obj.range else None

    def get_verbosename(self, obj):
        return {'id': obj.verbosename.pk} if hasattr(obj, 'verbosename') and obj.verbosename else None


class AttributeEntitySerializer(serializers.ModelSerializer):

    full_title = serializers.ReadOnlyField()

    class Meta:
        model = AttributeEntity
        fields = (
            'id',
            'parent_entity',
            'title',
            'full_title',
            'description',
            'uri',
            'is_collection',
            'conditions'
        )


class AttributeSerializer(AttributeEntitySerializer):

    full_title = serializers.ReadOnlyField()

    class Meta:
        model = Attribute
        fields = (
            'id',
            'parent_entity',
            'title',
            'full_title',
            'description',
            'uri',
            'value_type',
            'unit',
            'is_collection',
            'conditions'
        )

<<<<<<< HEAD
    def get_verbosename(self, obj):
        try:
            return AttributeEntityVerboseNameSerializer(instance=obj.verbosename).data
        except VerboseName.DoesNotExist:
            return {
                'name': _('item'),
                'name_plural': _('items')
            }


class ExportOptionSerializer(serializers.ModelSerializer):
=======

class OptionSerializer(serializers.ModelSerializer):
>>>>>>> f4de1e7d

    class Meta:
        model = Option
        fields = (
<<<<<<< HEAD
            'order',
=======
            'id',
            'attribute',
            'order',
            'text',
>>>>>>> f4de1e7d
            'text_en',
            'text_de',
            'additional_input'
        )


<<<<<<< HEAD
class ExportRangeSerializer(serializers.ModelSerializer):
=======
class RangeSerializer(serializers.ModelSerializer):
>>>>>>> f4de1e7d

    class Meta:
        model = Range
        fields = (
<<<<<<< HEAD
=======
            'id',
            'attribute',
>>>>>>> f4de1e7d
            'minimum',
            'maximum',
            'step'
        )


<<<<<<< HEAD
class ExportConditionSerializer(serializers.ModelSerializer):

    class Meta:
        model = Condition
        fields = (
            'source_attribute',
            'relation',
            'target_text',
            'target_option'
        )


class ExportVerboseNameSerializer(serializers.ModelSerializer):
=======
class VerboseNameSerializer(serializers.ModelSerializer):
>>>>>>> f4de1e7d

    class Meta:
        model = VerboseName
        fields = (
<<<<<<< HEAD
=======
            'id',
            'attribute_entity',
>>>>>>> f4de1e7d
            'name_en',
            'name_de',
            'name_plural_en',
            'name_plural_de'
        )


<<<<<<< HEAD
class ExportSerializer(serializers.ModelSerializer):

    value_type = serializers.CharField(source='attribute.value_type', read_only=True)
    unit = serializers.CharField(source='attribute.unit', read_only=True)

    options = ExportOptionSerializer(source='attribute.options', many=True, read_only=True)
    range = ExportRangeSerializer(source='attribute.range', read_only=True)
    verbosename = ExportVerboseNameSerializer(read_only=True)
    conditions = ExportConditionSerializer(many=True, read_only=True)

    children = RecursiveField(many=True, read_only=True)

    class Meta:
        model = AttributeEntity
        fields = (
            'id',
            'title',
            'description',
            'uri',
            'is_collection',
            'is_attribute',
            'value_type',
            'unit',
            'children',
            'options',
            'range',
            'verbosename',
            'conditions'
=======
class ConditionSerializer(serializers.ModelSerializer):

    class Meta:
        model = Condition
        fields = (
            'id',
            '__str__'
>>>>>>> f4de1e7d
        )<|MERGE_RESOLUTION|>--- conflicted
+++ resolved
@@ -73,61 +73,82 @@
             'conditions'
         )
 
-<<<<<<< HEAD
-    def get_verbosename(self, obj):
-        try:
-            return AttributeEntityVerboseNameSerializer(instance=obj.verbosename).data
-        except VerboseName.DoesNotExist:
-            return {
-                'name': _('item'),
-                'name_plural': _('items')
-            }
-
-
-class ExportOptionSerializer(serializers.ModelSerializer):
-=======
 
 class OptionSerializer(serializers.ModelSerializer):
->>>>>>> f4de1e7d
 
     class Meta:
         model = Option
         fields = (
-<<<<<<< HEAD
-            'order',
-=======
             'id',
             'attribute',
             'order',
             'text',
->>>>>>> f4de1e7d
             'text_en',
             'text_de',
             'additional_input'
         )
 
 
-<<<<<<< HEAD
-class ExportRangeSerializer(serializers.ModelSerializer):
-=======
 class RangeSerializer(serializers.ModelSerializer):
->>>>>>> f4de1e7d
 
     class Meta:
         model = Range
         fields = (
-<<<<<<< HEAD
-=======
             'id',
             'attribute',
->>>>>>> f4de1e7d
             'minimum',
             'maximum',
             'step'
         )
 
 
-<<<<<<< HEAD
+class VerboseNameSerializer(serializers.ModelSerializer):
+
+    class Meta:
+        model = VerboseName
+        fields = (
+            'id',
+            'attribute_entity',
+            'name_en',
+            'name_de',
+            'name_plural_en',
+            'name_plural_de'
+        )
+
+
+class ConditionSerializer(serializers.ModelSerializer):
+
+    class Meta:
+        model = Condition
+        fields = (
+            'id',
+            '__str__'
+        )
+
+
+class ExportOptionSerializer(serializers.ModelSerializer):
+
+    class Meta:
+        model = Option
+        fields = (
+            'order',
+            'text_en',
+            'text_de',
+            'additional_input'
+        )
+
+
+class ExportRangeSerializer(serializers.ModelSerializer):
+
+    class Meta:
+        model = Range
+        fields = (
+            'minimum',
+            'maximum',
+            'step'
+        )
+
+
 class ExportConditionSerializer(serializers.ModelSerializer):
 
     class Meta:
@@ -141,18 +162,10 @@
 
 
 class ExportVerboseNameSerializer(serializers.ModelSerializer):
-=======
-class VerboseNameSerializer(serializers.ModelSerializer):
->>>>>>> f4de1e7d
 
     class Meta:
         model = VerboseName
         fields = (
-<<<<<<< HEAD
-=======
-            'id',
-            'attribute_entity',
->>>>>>> f4de1e7d
             'name_en',
             'name_de',
             'name_plural_en',
@@ -160,7 +173,6 @@
         )
 
 
-<<<<<<< HEAD
 class ExportSerializer(serializers.ModelSerializer):
 
     value_type = serializers.CharField(source='attribute.value_type', read_only=True)
@@ -184,18 +196,6 @@
             'is_attribute',
             'value_type',
             'unit',
-            'children',
-            'options',
-            'range',
-            'verbosename',
+            'is_collection',
             'conditions'
-=======
-class ConditionSerializer(serializers.ModelSerializer):
-
-    class Meta:
-        model = Condition
-        fields = (
-            'id',
-            '__str__'
->>>>>>> f4de1e7d
         )