from django.test import TestCase
from django.conf import settings
from django.contrib.auth.models import User
from django.core.urlresolvers import reverse
from django.forms.models import model_to_dict
from django.template import RequestContext, Template
from django.test.client import RequestFactory
from django.contrib.auth.models import AnonymousUser
from django.utils import translation


class TestSingleObjectMixin():

    def model_to_dict(self, instance=None):
        if instance is None:
            instance = self.instance

        model_dict = model_to_dict(instance)
        model_data = {}
        for key in model_dict:
            if model_dict[key] is not None:
                model_data[key] = model_dict[key]

        return model_data


class TestListViewMixin():

    def test_list_view(self):
        url = reverse(self.list_url_name)
        response = self.client.get(url)
        self.assertEqual(response.status_code, 200)


class TestRetrieveViewMixin():

    def test_retrieve_view(self):
        url = reverse(self.retrieve_url_name, args=[self.instance.pk])
        response = self.client.get(url)
        self.assertEqual(response.status_code, 200)


class TestCreateViewMixin(TestSingleObjectMixin):

    def test_create_view_get(self):
        url = reverse(self.create_url_name)
        response = self.client.get(url)
        self.assertEqual(response.status_code, 200)

    def test_create_view_post(self):
        url = reverse(self.create_url_name)
        response = self.client.post(url, self.model_to_dict())
        self.assertEqual(response.status_code, 302)


class TestUpdateViewMixin(TestSingleObjectMixin):

    def test_update_view_get(self):
        url = reverse(self.update_url_name, args=[self.instance.pk])
        response = self.client.get(url)
        self.assertEqual(response.status_code, 200)

    def test_update_view_post(self):
        url = reverse(self.update_url_name, args=[self.instance.pk])
        response = self.client.post(url, self.model_to_dict())
        self.assertEqual(response.status_code, 302)


class TestDeleteViewMixin(TestSingleObjectMixin):

    def test_delete_view_get(self):
        url = reverse(self.delete_url_name, args=[self.instance.pk])
        response = self.client.get(url)
        self.assertEqual(response.status_code, 200)

    def test_delete_view_post(self):
        url = reverse(self.delete_url_name, args=[self.instance.pk])
        response = self.client.post(url)
        self.assertEqual(response.status_code, 302)


class TestModelStringMixin(TestSingleObjectMixin):

    def test_model_str(self):
        self.assertIsNotNone(self.instance.__str__())


class CoreTestCase(TestCase):
    fixtures = ['core/testing.json', 'accounts/testing.json']


class CoreTests(CoreTestCase):

    def setUp(self):
        translation.activate('en')

    def test_home_view(self):
        """ The home page can be accessed. """

        # test as AnonymousUser
        response = self.client.get('/')
        self.assertEqual(response.status_code, 200)

        # test as regular user
        self.client.login(username='user', password='user')
        response = self.client.get('/')
        self.assertRedirects(response, reverse('projects'))

        # test as superuser
        self.client.login(username='admin', password='admin')
        response = self.client.get('/')
        self.assertRedirects(response, reverse('projects'))

    # def test_not_found(self):
    #     ''' The redirect when accessing a link in a non active language works. '''

    #     # get the login link in german
    #     translation.activate('de')
<<<<<<< HEAD
    #     url = reverse('registration_register')
=======
    #     url = reverse('')
>>>>>>> d003f070

    #     # switch back to english
    #     translation.activate('en')

    #     # get the url and check the redirection
    #     response = self.client.get(url)
    #     self.assertRedirects(response, url)

    #     # switch back to english
    #     translation.activate('en')

    #     # get the wrong url (without trailing slash) and check for 404
    #     response = self.client.get('/*')
    #     self.assertEqual(404, response.status_code)

    def test_i18n_switcher(self):
        ''' The i18n switcher works. '''

        # get the url to switch to german
        url = reverse('i18n_switcher', args=['de'])

        # switch to german and check if the header is there
        response = self.client.get(url, HTTP_REFERER='http://testserver/')
        self.assertEqual(302, response.status_code)
        self.assertIn('de', response['Content-Language'])

        # get the url to switch to english
        url = reverse('i18n_switcher', args=['en'])

        # switch to german and check if the header is there
        response = self.client.get(url)
        self.assertEqual(302, response.status_code)
        self.assertIn('en', response['Content-Language'])


class CoreTagsTests(CoreTestCase):
    def setUp(self):
        self.request = RequestFactory().get('/')

    def test_login_link_anonymus(self):
        """ The login link is for the anonymus user. """

        # create a fake template
        template = "{% load core_tags %}{% login_link %}"

        # set the user to anonymus and render the login link
        self.request.user = AnonymousUser()
        context = RequestContext(self.request, {})
        rendered_template = Template(template).render(context)
        self.assertEqual('<a href="%s">Login</a>' % reverse('login'), rendered_template)

    def test_login_link_user(self):
        """ The login link is for the anonymus user. """

        # create a fake template
        template = "{% load core_tags %}{% login_link %}"

        # set the user to a real user and render the login link
        self.request.user = User.objects.get(username='user')
        context = RequestContext(self.request, {})
        rendered_template = Template(template).render(context)
        self.assertEqual('<a href="%s">Logout</a>' % reverse('logout'), rendered_template)

    def test_internal_link(self):
        """ Intenal links are rendered correctly. """
        # create a fake template with a name
        template = "{% load core_tags %}{% internal_link 'Home' 'home' %}"

        # render the link
        context = RequestContext(self.request, {})
        rendered_template = Template(template).render(context)
        self.assertEqual('<a href="%s">Home</a>' % reverse('home'), rendered_template)

    def test_internal_link_no_name(self):
        """ Intenal links without name are rendered correctly. """
        # create a fake template without a name
        template = "{% load core_tags %}{% internal_link None 'home' %}"

        # render the link
        context = RequestContext(self.request, {})
        rendered_template = Template(template).render(context)
        url = reverse('home')
        self.assertEqual('<a href="%s">%s</a>' % (url, url), rendered_template)

    def test_internal_link_permission(self):
        """ Intenal links without name are rendered correctly. """
        # create a fake template with a permission
        template = "{% load core_tags %}{% internal_link 'Home' 'home' permission='permission' %}"

        # render the link
        context = RequestContext(self.request, {})
        self.request.user = AnonymousUser()
        rendered_template = Template(template).render(context)
        self.assertEqual('', rendered_template)

    def test_internal_link_login_required_anonymus(self):
        """ Intenal links without name are rendered correctly. """
        # create a fake template with the login_required permission
        template = "{% load core_tags %}{% internal_link 'Home' 'home' permission='login_required' %}"

        # render the link with the anonymous user
        context = RequestContext(self.request, {})
        self.request.user = AnonymousUser()
        rendered_template = Template(template).render(context)
        self.assertEqual('', rendered_template)

    def test_internal_link_login_required_user(self):
        """ Intenal links without name are rendered correctly. """
        url = reverse('home')

        # create a fake template with the login_required permission
        template = "{% load core_tags %}{% internal_link 'Home' 'home' permission='login_required' %}"

        # render the link with a proper user
        context = RequestContext(self.request, {})
        self.request.user = User.objects.get(username='user')
        rendered_template = Template(template).render(context)
        self.assertEqual('<a href="%s">Home</a>' % url, rendered_template)

    def test_i18n_switcher(self):
        """ The language switcher is rendered correctly. """

        # create a fake template with a name
        template = "{% load core_tags %}{% i18n_switcher %}"

        # set a language
        translation.activate(settings.LANGUAGES[0][0])

        # render the link
        context = RequestContext(self.request, {})
        rendered_template = Template(template).render(context)
        for language in settings.LANGUAGES:
            if language == settings.LANGUAGES[0]:
                self.assertIn('<a href="/i18n/%s/"><u>%s</u></a>' % language, rendered_template)
            else:
                self.assertIn('<a href="/i18n/%s/">%s</a>' % language, rendered_template)<|MERGE_RESOLUTION|>--- conflicted
+++ resolved
@@ -116,11 +116,7 @@
 
     #     # get the login link in german
     #     translation.activate('de')
-<<<<<<< HEAD
-    #     url = reverse('registration_register')
-=======
     #     url = reverse('')
->>>>>>> d003f070
 
     #     # switch back to english
     #     translation.activate('en')
