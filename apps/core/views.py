--- conflicted
+++ resolved
@@ -2,30 +2,19 @@
 from django.shortcuts import render
 from django.utils import translation
 from django.utils.decorators import method_decorator
-<<<<<<< HEAD
-from django.core.urlresolvers import  resolve
-=======
 from django.core.urlresolvers import reverse
->>>>>>> ae535b81
 from django.contrib.auth.decorators import login_required
 from django.views.generic.base import View
 from django.views.generic.edit import CreateView, UpdateView, DeleteView
 
 from allauth.account.forms import LoginForm
 
-<<<<<<< HEAD
-from apps.projects.models import Project
-
-from .utils import get_referer_path_info, get_next
-=======
 from .utils import get_referer, get_referer_path_info, get_next
->>>>>>> ae535b81
 
 
 def home(request):
     if request.user.is_authenticated():
-        projects = Project.objects.filter(owner=request.user)
-        return render(request, 'projects/projects.html', {'projects': projects})
+        return HttpResponseRedirect(reverse('projects'))
     else:
         return render(request, 'core/home.html', {'form': LoginForm()})
 
