<<<<<<< HEAD
from django.conf import settings
from django.template.loader import get_template
from django.template import Context
from django.http import HttpResponse, HttpResponseNotFound
=======
import os
from tempfile import mkstemp

from django.conf import settings
from django.template.loader import get_template
from django.template import Context
from django.http import HttpResponse, HttpResponseBadRequest
>>>>>>> f4de1e7d
from django.core.urlresolvers import reverse
from django.utils.six.moves.urllib.parse import urlparse
from django.utils.translation import ugettext_lazy as _

<<<<<<< HEAD
=======
import pypandoc
>>>>>>> f4de1e7d

def get_script_alias(request):
    return request.path[:-len(request.path_info)]


def get_referer_path_info(request, default=None):
    referer = request.META.get('HTTP_REFERER', None)
    if not referer:
        return default

    script_alias = get_script_alias(request)
    return urlparse(referer).path[len(script_alias):]


def get_referer(request):
    referer = request.META.get('HTTP_REFERER', None)
    if referer:
        return urlparse(referer).path
    else:
        return reverse('home')


def get_next(request):
    next = request.POST.get('next')

    if next in [request.path, '', None]:
        return reverse('home')
    else:
        return next


def get_internal_link(text, name, *args, **kwargs):
    url = reverse(name, args=args, kwargs=kwargs)

    if text is None:
        text = url

    return "<a href=\"%s\">%s</a>" % (url, text)


<<<<<<< HEAD
def render_to_pdf(request, template_src, context_dict, filename):
    if settings.PDF:
        from weasyprint import HTML

=======
def render_to_format(request, template_src, context_dict, title, format):

    if format in settings.EXPORT_FORMATS:
        # render the template to a html string
>>>>>>> f4de1e7d
        template = get_template(template_src)
        context = Context(context_dict)
        html = template.render(context).encode(encoding="UTF-8")

<<<<<<< HEAD
        filename = filename + '.pdf'

        pdf_file = HTML(string=html, base_url=request.build_absolute_uri(), encoding="utf8").write_pdf()

        response = HttpResponse(pdf_file, content_type='application/pdf')
        response['Content-Disposition'] = filename
    else:
        response = HttpResponseNotFound()
=======
        # create a temporary file
        (tmp_fd, tmp_filename) = mkstemp('.' + format)

        if format == 'pdf':
            args = ['-V', 'geometry:margin=1in']
        else:
            args = []

        # convert the file using pandoc
        pypandoc.convert_text(html, format, format='html', outputfile=tmp_filename, extra_args=args)
>>>>>>> f4de1e7d

        # read the temporary file
        file_handler = os.fdopen(tmp_fd)
        file_content = file_handler.read()
        file_handler.close()

        # delete the temporary file
        os.remove(tmp_filename)

        # create the response object and return
        response = HttpResponse(file_content, content_type='application/%s' % format)
        response['Content-Disposition'] = 'attachment; filename="%s.%s"' % (title, format)
        return response
    else:
        return HttpResponseBadRequest(_('This format is not supported.'))<|MERGE_RESOLUTION|>--- conflicted
+++ resolved
@@ -1,25 +1,11 @@
-<<<<<<< HEAD
-from django.conf import settings
-from django.template.loader import get_template
-from django.template import Context
-from django.http import HttpResponse, HttpResponseNotFound
-=======
-import os
-from tempfile import mkstemp
-
-from django.conf import settings
 from django.template.loader import get_template
 from django.template import Context
 from django.http import HttpResponse, HttpResponseBadRequest
->>>>>>> f4de1e7d
 from django.core.urlresolvers import reverse
 from django.utils.six.moves.urllib.parse import urlparse
 from django.utils.translation import ugettext_lazy as _
 
-<<<<<<< HEAD
-=======
 import pypandoc
->>>>>>> f4de1e7d
 
 def get_script_alias(request):
     return request.path[:-len(request.path_info)]
@@ -60,31 +46,14 @@
     return "<a href=\"%s\">%s</a>" % (url, text)
 
 
-<<<<<<< HEAD
-def render_to_pdf(request, template_src, context_dict, filename):
-    if settings.PDF:
-        from weasyprint import HTML
-
-=======
 def render_to_format(request, template_src, context_dict, title, format):
 
     if format in settings.EXPORT_FORMATS:
         # render the template to a html string
->>>>>>> f4de1e7d
         template = get_template(template_src)
         context = Context(context_dict)
         html = template.render(context).encode(encoding="UTF-8")
 
-<<<<<<< HEAD
-        filename = filename + '.pdf'
-
-        pdf_file = HTML(string=html, base_url=request.build_absolute_uri(), encoding="utf8").write_pdf()
-
-        response = HttpResponse(pdf_file, content_type='application/pdf')
-        response['Content-Disposition'] = filename
-    else:
-        response = HttpResponseNotFound()
-=======
         # create a temporary file
         (tmp_fd, tmp_filename) = mkstemp('.' + format)
 
@@ -95,7 +64,6 @@
 
         # convert the file using pandoc
         pypandoc.convert_text(html, format, format='html', outputfile=tmp_filename, extra_args=args)
->>>>>>> f4de1e7d
 
         # read the temporary file
         file_handler = os.fdopen(tmp_fd)
