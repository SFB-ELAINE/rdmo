--- conflicted
+++ resolved
@@ -7,8 +7,7 @@
 
     python manage.py runserver
 
-<<<<<<< HEAD
-Then, RDMO is available on http://localhost:8000 in your (local) browser. The development server is **not** suited to serve the application to the internet. Hosting RDMO on an actual webserver is covered below.
+Then, RDMO is available on http://localhost:8000 in your (local) browser. The development server is **not** suited to serve the application to the internet.
 
 If you want the development server to be accessible from other machines you need to use:
 
@@ -18,7 +17,4 @@
 
 where ``8000`` is the port and can be changed according to your needs. Please do not use this setup for more than testing, it is not secure.
 
-More information about the development server can be found in the `Django documentation <https://docs.djangoproject.com/en/1.10/intro/tutorial01/#the-development-server>`_.
-=======
-Then, RDMO is available on http://localhost:8000 in your (local) browser. The development server is **not** suited to serve the application to the internet. Hosting RDMO on an actual webserver is covered in ``production`` doc.
->>>>>>> 285418e9
+More information about the development server can be found in the `Django documentation <https://docs.djangoproject.com/en/1.10/intro/tutorial01/#the-development-server>`_.