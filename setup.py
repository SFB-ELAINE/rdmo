import re

from setuptools import setup, find_packages

# get metadata from mudule using a regexp
with open('rdmo/__init__.py') as f:
    metadata = dict(re.findall(r'__(.*)__ = [\']([^\']*)[\']', f.read()))

setup(
    name=metadata['title'],
    version=metadata['version'],
    author=metadata['author'],
    author_email=metadata['email'],
    maintainer=metadata['author'],
    maintainer_email=metadata['email'],
    license=metadata['license'],
    url='https://github.com/rdmorganiser/rdmo',
    description=u'RDMO is a tool to support the systematic planning, organisation and implementation of the data management throughout the course of a research project.',
    long_description=open('README.rst').read(),
    install_requires=[
        'Django>=1.11,<2',
        'djangorestframework>=3.7',
        'drf-extensions>=0.3',
        'django-extensions>=1.7',
        'django-allauth>=0.31',
        'django-filter>=1.1,<2',
        'django-widget-tweaks>=1.4',
        'django-mptt>=0.8',
        'django-compressor>=2.2',
        'django-libsass==0.7',
<<<<<<< HEAD
        'django-settings-export>=1.2',
        'rules>=1.2',
        'jsonfield>=1.0',
        'Markdown>=2.6',
        'iso8601>=0.1',
        'pypandoc>=1.3',
        'lxml>=3.7',
        'coverage>=4.5',
=======
        'django-settings-export==1.2.1',
        'rules==1.2',
        'jsonfield==1.0.0',
        'Markdown==2.6.8',
        'iso8601==0.1.11',
        'pypandoc==1.3.3',
        'defusedxml==0.5.0',
        'coverage',
>>>>>>> 8edecf08
        'django-test-generator>=0.3.1'
    ],
    classifiers=[
        'Development Status :: 1 - Planning',
        'Environment :: Web Environment',
        'Framework :: Django :: 1.11',
        'Intended Audience :: Science/Research',
        'License :: OSI Approved :: Apache Software License',
        'Operating System :: OS Independent',
        'Programming Language :: Python :: 2.7',
        'Programming Language :: Python :: 3.4'
    ],
    packages=find_packages(),
    include_package_data=True
)<|MERGE_RESOLUTION|>--- conflicted
+++ resolved
@@ -28,25 +28,14 @@
         'django-mptt>=0.8',
         'django-compressor>=2.2',
         'django-libsass==0.7',
-<<<<<<< HEAD
         'django-settings-export>=1.2',
         'rules>=1.2',
         'jsonfield>=1.0',
         'Markdown>=2.6',
         'iso8601>=0.1',
         'pypandoc>=1.3',
-        'lxml>=3.7',
+        'defusedxml==0.5.0',
         'coverage>=4.5',
-=======
-        'django-settings-export==1.2.1',
-        'rules==1.2',
-        'jsonfield==1.0.0',
-        'Markdown==2.6.8',
-        'iso8601==0.1.11',
-        'pypandoc==1.3.3',
-        'defusedxml==0.5.0',
-        'coverage',
->>>>>>> 8edecf08
         'django-test-generator>=0.3.1'
     ],
     classifiers=[
