--- conflicted
+++ resolved
@@ -146,20 +146,12 @@
 ACCOUNT_ACTIVATION_DAYS = 7
 REGISTRATION_EMAIL_HTML = False
 
-<<<<<<< HEAD
-PDF = True
-try:
-    from weasyprint import HTML
-except ImportError:
-    PDF = False
-=======
 EXPORT_FORMATS = OrderedDict((
     ('pdf', _('Export as PDF')),
     ('odt', _('Export as Open Office document')),
     ('docx', _('Export as Microsoft Office document')),
     ('tex', _('Export as LaTeX cource code'))
 ))
->>>>>>> f4de1e7d
 
 # try override with local configuration
 try:
